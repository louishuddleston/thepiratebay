--- conflicted
+++ resolved
@@ -1,13 +1,8 @@
 {
   "presets": ["es2015", "stage-0"],
   "plugins": [
-<<<<<<< HEAD
-		"add-module-exports",
-		"transform-runtime",
-=======
 		"transform-runtime",
     "add-module-exports",
->>>>>>> 5a320c65
     "transform-es2015-modules-umd"
 	]
 }